--- conflicted
+++ resolved
@@ -7,65 +7,10 @@
         with pre-made classes and utilities is available:
         [bell-avr-libraries](https://pypi.org/project/bell-avr-libraries)
 
-<<<<<<< HEAD
         The below examples are raw JSON data so that multiple
         programming languages and environment can connect to AVR. For student
         code, we highly recommend leveraging the Python MQTT [payload classes](../payloads.html)
         and [helpers](../module.html).
-=======
-        ```bash
-        pip install bell-avr-libraries
-        ```
-
-        While the below examples are raw JSON data, we highly recommend using
-        native Python dataclasses. These can be imported from `bell.avr.mqtt.payloads`.
-
-        ```python
-        from bell.avr.mqtt.payloads import AVRPCMColorSet
-        ```
-
-        Additionally, we recommend using the `MQTTModule` class from
-        `bell.avr.mqtt.module`. This class has a lot boilerplate code that
-        makes interacting with MQTT easier. The `MQTTModule` class has a `send_message`
-        method that can be used with the Python dataclasses to send data to topics.
-        This automatically performs validation to make sure the data
-        provided matches the expected format.
-
-        Here is an example of a module that changes the LED color every 5 seconds.
-        ```python
-        import random
-        import time
-
-        from bell.avr.mqtt.module import MQTTModule
-        from bell.avr.mqtt.payloads import AVRPCMColorSet
-
-
-        class Sandbox(MQTTModule):
-            def update_led(self) -> None:
-                wrgb = tuple(random.randint(0, 255) for _ in range(4))
-                self.send_message("avr/pcm/color/set", AVRPCMColorSet(wrgb=wrgb))
-
-            def run(self) -> None:
-                super().run_non_blocking()
-
-                while True:
-                    time.sleep(5)
-                    self.update_led()
-
-
-        if __name__ == "__main__":
-            box = Sandbox()
-            box.run()
-        ```
-
-        Alternatively, you can use a Python dict instead of the data classes.
-        ```python
-        self.send_message("avr/pcm/color/set", {"wrgb": wrgb})
-        ```
->>>>>>> 34bdce45
-
-        For a full code example, see
-        [AVR-VMC-Sandbox-Module](https://github.com/bellflight/AVR-VMC-Sandbox-Module).
 
         For each of the topics and operations and below, "PUB" is meant for topics
         for you to publish to, and "SUB" is meant for topics for you to subscribe to.
