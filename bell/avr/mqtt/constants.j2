--- conflicted
+++ resolved
@@ -10,10 +10,6 @@
 {%- endfor %}
 )
 
-<<<<<<< HEAD
-
-=======
->>>>>>> 34bdce45
 MQTTTopics = [
 {%- for topic in topic_class.keys() %}
     "{{ topic }}",
