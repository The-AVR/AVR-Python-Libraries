--- conflicted
+++ resolved
@@ -515,11 +515,7 @@
         "--param",
         f'version={pyproject["tool"]["poetry"]["version"]}',  # version
         "--param",
-<<<<<<< HEAD
         f"favicon={DOCS_FAVICON.absolute()}",
-=======
-        "favicon=https://raw.githubusercontent.com/bellflight/AVR-Docs/main/assets/icons/logo.png",
->>>>>>> 34bdce45
         "--param",
         f"config={json.dumps({'expand': {'messageExamples': True}})}",
     ]
